//-----------------------------------------------------------------------------
//   dynwave.c
//
//   Project:  EPA SWMM5
//   Version:  5.1
//   Date:     03/20/14   (5.1.001)
//             03/28/14   (5.1.002)
//             09/15/14   (5.1.007)
//             03/19/15   (5.1.008)
//             08/01/16   (5.1.011)
//             05/10/18   (5.1.013)
//   Author:   L. Rossman (EPA)
//             M. Tryby (EPA)
//             R. Dickinson (CDM)
//
//   Dynamic wave flow routing functions.
//
//   This module solves the dynamic wave flow routing equations using
//   Picard Iterations (i.e., a method of successive approximations)
//   to solve the explicit form of the continuity and momentum equations
//   for conduits.
//
//   Build 5.1.002:
//   - Only non-ponded nodal surface area is saved for use in
//     surcharge algorithm.
//
//   Build 5.1.007:
//   - Node losses added to node outflow variable instead of treated
//     as a separate item when computing change in node flow volume.
//
//   Build 5.1.008:
//   - Module-specific constants moved here from project.c.
//   - Support added for user-specified minimum variable time step.
//   - Node crown elevations found here instead of in flowrout.c module.
//   - OpenMP use to parallelize findLinkFlows() & findNodeDepths().
//   - Bug in finding complete list of capacity limited links fixed.
//
//   Build 5.1.011:
//   - Added test for failed memory allocation.
//   - Fixed illegal array index bug for Ideal Pumps.
//
//   Build 5.1.013:
//   - Include omp.h protected against lack of compiler support for OpenMP.
//   - SurchargeMethod option used to decide how node surcharging is handled.
//   - Storage nodes allowed to pressurize if their surcharge depth > 0.
//   - Minimum flow needed to compute a Courant time step modified.
//
//-----------------------------------------------------------------------------
#define _CRT_SECURE_NO_DEPRECATE

#include "headers.h"
#include <stdlib.h>
#include <math.h>
<<<<<<< HEAD
#if defined(_OPENMP)
  #include <omp.h>                                                             //(5.1.008)
=======
#if defined(_OPENMP)                                                           //(5.1.013)
#include <omp.h>
>>>>>>> 0ab0021f
#endif

//-----------------------------------------------------------------------------
//     Constants 
//-----------------------------------------------------------------------------
static const double MINTIMESTEP         = 0.001;  // min. time step (sec)
static const double OMEGA               = 0.5;    // under-relaxation parameter
static const double DEFAULT_SURFAREA    = 12.566; // Min. nodal surface area (~4 ft diam.)
static const double DEFAULT_HEADTOL     = 0.005;  // Default head tolerance (ft)
static const double EXTRAN_CROWN_CUTOFF = 0.96;   // crown cutoff for EXTRAN   //(5.1.013)
static const double SLOT_CROWN_CUTOFF   = 0.985257; // crown cutoff for SLOT   //(5.1.013)
static const int    DEFAULT_MAXTRIALS   = 8;       // Max. trials per time step


//-----------------------------------------------------------------------------
//  Data Structures
//-----------------------------------------------------------------------------
typedef struct 
{
    char    converged;                 // TRUE if iterations for a node done
    double  newSurfArea;               // current surface area (ft2)
    double  oldSurfArea;               // previous surface area (ft2)
    double  sumdqdh;                   // sum of dqdh from adjoining links
    double  dYdT;                      // change in depth w.r.t. time (ft/sec)
} TXnode;

//-----------------------------------------------------------------------------
//  Shared Variables
//-----------------------------------------------------------------------------
static double  VariableStep;           // size of variable time step (sec)
static TXnode* Xnode;                  // extended nodal information

static double  Omega;                  // actual under-relaxation parameter
static int     Steps;                  // number of Picard iterations

//-----------------------------------------------------------------------------
//  Function declarations
//-----------------------------------------------------------------------------
static void   initRoutingStep(void);
static void   initNodeStates(void);
static void   findBypassedLinks();
static void   findLimitedLinks();

static void   findLinkFlows(double dt);
static int    isTrueConduit(int link);
static void   findNonConduitFlow(int link, double dt);
static void   findNonConduitSurfArea(int link);
static double getModPumpFlow(int link, double q, double dt);
static void   updateNodeFlows(int link);

static int    findNodeDepths(double dt);
static void   setNodeDepth(int node, double dt);
static double getFloodedDepth(int node, int canPond, double dV, double yNew,
              double yMax, double dt);

static double getVariableStep(double maxStep);
static double getLinkStep(double tMin, int *minLink);
static double getNodeStep(double tMin, int *minNode);

//=============================================================================

void dynwave_init()
//
//  Input:   none
//  Output:  none
//  Purpose: initializes dynamic wave routing method.
//
{
    int i, j;
    double z;

    VariableStep = 0.0;
    Xnode = (TXnode *) calloc(Nobjects[NODE], sizeof(TXnode));
    if ( Xnode == NULL )
    {
        report_writeErrorMsg(ERR_MEMORY,
            " Not enough memory for dynamic wave routing.");
        return;
    }

    // --- initialize node surface areas & crown elev.
    for (i = 0; i < Nobjects[NODE]; i++ )
    {
        Xnode[i].newSurfArea = 0.0;
        Xnode[i].oldSurfArea = 0.0;
        Node[i].crownElev = Node[i].invertElev;
    }

    // --- initialize links & update node crown elevations
    for (i = 0; i < Nobjects[LINK]; i++)
    {
        j = Link[i].node1;
        z = Node[j].invertElev + Link[i].offset1 + Link[i].xsect.yFull;
        Node[j].crownElev = MAX(Node[j].crownElev, z);
        j = Link[i].node2;
        z = Node[j].invertElev + Link[i].offset2 + Link[i].xsect.yFull;
        Node[j].crownElev = MAX(Node[j].crownElev, z);
        Link[i].flowClass = DRY;
        Link[i].dqdh = 0.0;
    }

    // --- set crown cutoff for finding top width of closed conduits           //(5.1.013)
    if ( SurchargeMethod == SLOT ) CrownCutoff = SLOT_CROWN_CUTOFF;            //(5.1.013)
    else                           CrownCutoff = EXTRAN_CROWN_CUTOFF;          //(5.1.013)
}

//=============================================================================

void  dynwave_close()
//
//  Input:   none
//  Output:  none
//  Purpose: frees memory allocated for dynamic wave routing method.
//
{
    FREE(Xnode);
}

//=============================================================================

void dynwave_validate()
//
//  Input:   none
//  Output:  none
//  Purpose: adjusts dynamic wave routing options.
//
{
    if ( MinRouteStep > RouteStep ) MinRouteStep = RouteStep;
    if ( MinRouteStep < MINTIMESTEP ) MinRouteStep = MINTIMESTEP;
    if ( MinSurfArea == 0.0 ) MinSurfArea = DEFAULT_SURFAREA;
    else MinSurfArea /= UCF(LENGTH) * UCF(LENGTH);
    if ( HeadTol == 0.0 ) HeadTol = DEFAULT_HEADTOL;
    else HeadTol /= UCF(LENGTH);
    if ( MaxTrials == 0 ) MaxTrials = DEFAULT_MAXTRIALS;
}

//=============================================================================

double dynwave_getRoutingStep(double fixedStep)
//
//  Input:   fixedStep = user-supplied fixed time step (sec)
//  Output:  returns routing time step (sec)
//  Purpose: computes variable routing time step if applicable.
//
{
    // --- use user-supplied fixed step if variable step option turned off
    //     or if its smaller than the min. allowable variable time step
    if ( CourantFactor == 0.0 ) return fixedStep;
    if ( fixedStep < MINTIMESTEP ) return fixedStep;

    // --- at start of simulation (when current variable step is zero)
    //     use the minimum allowable time step
    if ( VariableStep == 0.0 )
    {
        VariableStep = MinRouteStep;
    }

    // --- otherwise compute variable step based on current flow solution
    else VariableStep = getVariableStep(fixedStep);

    // --- adjust step to be a multiple of a millisecond
    VariableStep = floor(1000.0 * VariableStep) / 1000.0;
    return VariableStep;
}

//=============================================================================

int dynwave_execute(double tStep)
//
//  Input:   links = array of topo sorted links indexes
//           tStep = time step (sec)
//  Output:  returns number of iterations used
//  Purpose: routes flows through drainage network over current time step.
//
{
    int converged;

    // --- initialize
    if ( ErrorCode ) return 0;
    Steps = 0;
    converged = FALSE;
    Omega = OMEGA;
    initRoutingStep();

    // --- keep iterating until convergence 
    while ( Steps < MaxTrials )
    {
        // --- execute a routing step & check for nodal convergence
        initNodeStates();
        findLinkFlows(tStep);
        converged = findNodeDepths(tStep);
        Steps++;
        if ( Steps > 1 )
        {
            if ( converged ) break;

            // --- check if link calculations can be skipped in next step
            findBypassedLinks();
        }
    }
    if ( !converged ) NonConvergeCount++;

    //  --- identify any capacity-limited conduits
    findLimitedLinks();
    return Steps;
}

//=============================================================================

void   initRoutingStep()
{
    int i;
    for (i = 0; i < Nobjects[NODE]; i++)
    {
        Xnode[i].converged = FALSE;
        Xnode[i].dYdT = 0.0;
    }
    for (i = 0; i < Nobjects[LINK]; i++)
    {
        Link[i].bypassed = FALSE;
        Link[i].surfArea1 = 0.0;
        Link[i].surfArea2 = 0.0;
    }

    // --- a2 preserves conduit area from solution at last time step
    for ( i = 0; i < Nlinks[CONDUIT]; i++) Conduit[i].a2 = Conduit[i].a1;
}

//=============================================================================

void initNodeStates()
//
//  Input:   none
//  Output:  none
//  Purpose: initializes node's surface area, inflow & outflow
//
{
    int i;

    for (i = 0; i < Nobjects[NODE]; i++)
    {
        // --- initialize nodal surface area
        if ( AllowPonding )
        {
            Xnode[i].newSurfArea = node_getPondedArea(i, Node[i].newDepth);
        }
        else
        {
            Xnode[i].newSurfArea = node_getSurfArea(i, Node[i].newDepth);
        }

/*      ////  Removed for release 5.1.013.  ///                                //(5.1.013)
        if ( Xnode[i].newSurfArea < MinSurfArea )
        {
            Xnode[i].newSurfArea = MinSurfArea;
        }
*/
        // --- initialize nodal inflow & outflow
        Node[i].inflow = 0.0;
        Node[i].outflow = Node[i].losses;
        if ( Node[i].newLatFlow >= 0.0 )
        {    
            Node[i].inflow += Node[i].newLatFlow;
        }
        else
        {    
            Node[i].outflow -= Node[i].newLatFlow;
        }
        Xnode[i].sumdqdh = 0.0;
    }
}

//=============================================================================

void   findBypassedLinks()
{
    int i;
    for (i = 0; i < Nobjects[LINK]; i++)
    {
        if ( Xnode[Link[i].node1].converged &&
             Xnode[Link[i].node2].converged )
             Link[i].bypassed = TRUE;
        else Link[i].bypassed = FALSE;
    }
}

//=============================================================================

void  findLimitedLinks()
//
//  Input:   none
//  Output:  none
//  Purpose: determines if a conduit link is capacity limited.
//
{
    int    j, n1, n2, k;
    double h1, h2;

    for (j = 0; j < Nobjects[LINK]; j++)
    {
        // ---- check only non-dummy conduit links
        if ( !isTrueConduit(j) ) continue;

        // --- check that upstream end is full
        k = Link[j].subIndex;
        Conduit[k].capacityLimited = FALSE;
        if ( Conduit[k].a1 >= Link[j].xsect.aFull )
        {
            // --- check if HGL slope > conduit slope
            n1 = Link[j].node1;
            n2 = Link[j].node2;
            h1 = Node[n1].newDepth + Node[n1].invertElev;
            h2 = Node[n2].newDepth + Node[n2].invertElev;
            if ( (h1 - h2) > fabs(Conduit[k].slope) * Conduit[k].length )
                Conduit[k].capacityLimited = TRUE;
        }
    }
}

//=============================================================================

void findLinkFlows(double dt)
{
    int i;

    // --- find new flow in each non-dummy conduit
#pragma omp parallel num_threads(NumThreads)
{
    #pragma omp for
    for ( i = 0; i < Nobjects[LINK]; i++)
    {
        if ( isTrueConduit(i) && !Link[i].bypassed )
            dwflow_findConduitFlow(i, Steps, Omega, dt);
    }
}

    // --- update inflow/outflows for nodes attached to non-dummy conduits
    for ( i = 0; i < Nobjects[LINK]; i++)
    {
        if ( isTrueConduit(i) ) updateNodeFlows(i);
    }

    // --- find new flows for all dummy conduits, pumps & regulators
    for ( i = 0; i < Nobjects[LINK]; i++)
    {
        if ( !isTrueConduit(i) )
        {	
            if ( !Link[i].bypassed ) findNonConduitFlow(i, dt);
            updateNodeFlows(i);
        }
    }
}

//=============================================================================

int isTrueConduit(int j)
{
    return ( Link[j].type == CONDUIT && Link[j].xsect.type != DUMMY );
}

//=============================================================================

void findNonConduitFlow(int i, double dt)
//
//  Input:   i = link index
//           dt = time step (sec)
//  Output:  none
//  Purpose: finds new flow in a non-conduit-type link
//
{
    double qLast;                      // previous link flow (cfs)
    double qNew;                       // new link flow (cfs)

    // --- get link flow from last iteration
    qLast = Link[i].newFlow;
    Link[i].dqdh = 0.0;

    // --- get new inflow to link from its upstream node
    //     (link_getInflow returns 0 if flap gate closed or pump is offline)
    qNew = link_getInflow(i);
    if ( Link[i].type == PUMP ) qNew = getModPumpFlow(i, qNew, dt);

    // --- find surface area at each end of link
    findNonConduitSurfArea(i);

    // --- apply under-relaxation with flow from previous iteration;
    // --- do not allow flow to change direction without first being 0
    if ( Steps > 0 && Link[i].type != PUMP ) 
    {
        qNew = (1.0 - Omega) * qLast + Omega * qNew;
        if ( qNew * qLast < 0.0 ) qNew = 0.001 * SGN(qNew);
    }
    Link[i].newFlow = qNew;
}

//=============================================================================

double getModPumpFlow(int i, double q, double dt)
//
//  Input:   i = link index
//           q = pump flow from pump curve (cfs)
//           dt = time step (sec)
//  Output:  returns modified pump flow rate (cfs)
//  Purpose: modifies pump curve pumping rate depending on amount of water
//           available at pump's inlet node.
//
{
    int    j = Link[i].node1;          // pump's inlet node index
    int    k = Link[i].subIndex;       // pump's index
    double newNetInflow;               // inflow - outflow rate (cfs)
    double netFlowVolume;              // inflow - outflow volume (ft3)
    double y;                          // node depth (ft)

    if ( q == 0.0 ) return q;

    // --- case where inlet node is a storage node: 
    //     prevent node volume from going negative
    if ( Node[j].type == STORAGE ) return node_getMaxOutflow(j, q, dt); 

    // --- case where inlet is a non-storage node
    switch ( Pump[k].type )
    {
      // --- for Type1 pump, a volume is computed for inlet node,
      //     so make sure it doesn't go negative
      case TYPE1_PUMP:
        return node_getMaxOutflow(j, q, dt);

      // --- for other types of pumps, if pumping rate would make depth
      //     at upstream node negative, then set pumping rate = inflow
      case TYPE2_PUMP:
      case TYPE4_PUMP:
      case TYPE3_PUMP:
         newNetInflow = Node[j].inflow - Node[j].outflow - q;
         netFlowVolume = 0.5 * (Node[j].oldNetInflow + newNetInflow ) * dt;
         y = Node[j].oldDepth + netFlowVolume / Xnode[j].newSurfArea;
         if ( y <= 0.0 ) return Node[j].inflow;
    }
    return q;
}

//=============================================================================

void  findNonConduitSurfArea(int i)
//
//  Input:   i = link index
//  Output:  none
//  Purpose: finds the surface area contributed by a non-conduit
//           link to its upstream and downstream nodes.
//
{
    if ( Link[i].type == ORIFICE )
    {
        Link[i].surfArea1 = Orifice[Link[i].subIndex].surfArea / 2.;
    }

    // --- no surface area for weirs to maintain SWMM 4 compatibility
    else Link[i].surfArea1 = 0.0;

    Link[i].surfArea2 = Link[i].surfArea1;
    if ( Link[i].flowClass == UP_CRITICAL ||
        Node[Link[i].node1].type == STORAGE ) Link[i].surfArea1 = 0.0;
    if ( Link[i].flowClass == DN_CRITICAL ||
        Node[Link[i].node2].type == STORAGE ) Link[i].surfArea2 = 0.0;
}

//=============================================================================

void updateNodeFlows(int i)
//
//  Input:   i = link index
//           q = link flow rate (cfs)
//  Output:  none
//  Purpose: updates cumulative inflow & outflow at link's end nodes.
//
{
    int    k;
    int    barrels = 1;
    int    n1 = Link[i].node1;
    int    n2 = Link[i].node2;
    double q = Link[i].newFlow;
    double uniformLossRate = 0.0;

    // --- compute any uniform seepage loss from a conduit
    if ( Link[i].type == CONDUIT )
    {
        k = Link[i].subIndex;
        uniformLossRate = Conduit[k].evapLossRate + Conduit[k].seepLossRate; 
        barrels = Conduit[k].barrels;
    }

    // --- update total inflow & outflow at upstream/downstream nodes
    if ( q >= 0.0 )
    {
        Node[n1].outflow += q + uniformLossRate;
        Node[n2].inflow  += q;
    }
    else
    {
        Node[n1].inflow   -= q;
        Node[n2].outflow  -= q - uniformLossRate;
    }

    // --- add surf. area contributions to upstream/downstream nodes
    Xnode[Link[i].node1].newSurfArea += Link[i].surfArea1 * barrels;
    Xnode[Link[i].node2].newSurfArea += Link[i].surfArea2 * barrels;

    // --- update summed value of dqdh at each end node
    Xnode[Link[i].node1].sumdqdh += Link[i].dqdh;
    if ( Link[i].type == PUMP )
    {
        k = Link[i].subIndex;
        if ( Pump[k].type != TYPE4_PUMP )
        {
            Xnode[n2].sumdqdh += Link[i].dqdh;
        }
    }
    else Xnode[n2].sumdqdh += Link[i].dqdh;
}

//=============================================================================

int findNodeDepths(double dt)
{
    int i;
    int converged;      // convergence flag
    double yOld;        // previous node depth (ft)

    // --- compute outfall depths based on flow in connecting link
    for ( i = 0; i < Nobjects[LINK]; i++ ) link_setOutfallDepth(i);

    // --- compute new depth for all non-outfall nodes and determine if
    //     depth change from previous iteration is below tolerance
    converged = TRUE;
#pragma omp parallel num_threads(NumThreads)
{
    #pragma omp for private(yOld)
    for ( i = 0; i < Nobjects[NODE]; i++ )
    {
        if ( Node[i].type == OUTFALL ) continue;
        yOld = Node[i].newDepth;
        setNodeDepth(i, dt);
        Xnode[i].converged = TRUE;
        if ( fabs(yOld - Node[i].newDepth) > HeadTol )
        {
            converged = FALSE;
            Xnode[i].converged = FALSE;
        }
    }
}
    return converged;
}

//=============================================================================

void setNodeDepth(int i, double dt)
//
//  Input:   i  = node index
//           dt = time step (sec)
//  Output:  none
//  Purpose: sets depth at non-outfall node after current time step.
//
{
    int     canPond;                   // TRUE if node can pond overflows
    int     isPonded;                  // TRUE if node is currently ponded 
    int     isSurcharged = FALSE;      // TRUE if node is surcharged           //(5.1.013)
    double  dQ;                        // inflow minus outflow at node (cfs)
    double  dV;                        // change in node volume (ft3)
    double  dy;                        // change in node depth (ft)
    double  yMax;                      // max. depth at node (ft)
    double  yOld;                      // node depth at previous time step (ft)
    double  yLast;                     // previous node depth (ft)
    double  yNew;                      // new node depth (ft)
    double  yCrown;                    // depth to node crown (ft)
    double  surfArea;                  // node surface area (ft2)
    double  denom;                     // denominator term
    double  corr;                      // correction factor
    double  f;                         // relative surcharge depth

    // --- see if node can pond water above it
    canPond = (AllowPonding && Node[i].pondedArea > 0.0);
    isPonded = (canPond && Node[i].newDepth > Node[i].fullDepth);

    // --- initialize values
    yCrown = Node[i].crownElev - Node[i].invertElev;
    yOld = Node[i].oldDepth;
    yLast = Node[i].newDepth;
    Node[i].overflow = 0.0;
    surfArea = Xnode[i].newSurfArea;
    surfArea = MAX(surfArea, MinSurfArea);                                     //(5.1.013)

    // --- determine average net flow volume into node over the time step
    dQ = Node[i].inflow - Node[i].outflow;
    dV = 0.5 * (Node[i].oldNetInflow + dQ) * dt;

////  Following code segment added to release 5.1.013.  ////                   //(5.1.013)
    // --- determine if node is EXTRAN surcharged
    if (SurchargeMethod == EXTRAN)
    {
        // --- ponded nodes don't surcharge
        if (isPonded) isSurcharged = FALSE;

        // --- closed storage units that are full are in surcharge
        else if (Node[i].type == STORAGE)
        {
            isSurcharged = (Node[i].surDepth > 0.0 &&
                            yLast > Node[i].fullDepth);
        }

        // --- surcharge occurs when node depth exceeds top of its highest link
        else isSurcharged = (yCrown > 0.0 && yLast > yCrown);
    }
/////////////////////////////////////////////////////////////

    // --- if node not surcharged, base depth change on surface area        
    if (!isSurcharged)                                                         //(5.1.013)
    {
        dy = dV / surfArea;
        yNew = yOld + dy;

        // --- save non-ponded surface area for use in surcharge algorithm
        if ( !isPonded ) Xnode[i].oldSurfArea = surfArea;

        // --- apply under-relaxation to new depth estimate
        if ( Steps > 0 )
        {
            yNew = (1.0 - Omega) * yLast + Omega * yNew;
        }

        // --- don't allow a ponded node to drop much below full depth
        if ( isPonded && yNew < Node[i].fullDepth )
            yNew = Node[i].fullDepth - FUDGE;
    }

    // --- if node surcharged, base depth change on dqdh
    //     NOTE: depth change is w.r.t depth from previous
    //     iteration; also, do not apply under-relaxation.
    else
    {
        // --- apply correction factor for upstream terminal nodes
        corr = 1.0;
        if ( Node[i].degree < 0 ) corr = 0.6;

        // --- allow surface area from last non-surcharged condition
        //     to influence dqdh if depth close to crown depth
        denom = Xnode[i].sumdqdh;
        if ( yLast < 1.25 * yCrown )
        {
            f = (yLast - yCrown) / yCrown;
            denom += (Xnode[i].oldSurfArea/dt -
                      Xnode[i].sumdqdh) * exp(-15.0 * f);
        }

        // --- compute new estimate of node depth
        if ( denom == 0.0 ) dy = 0.0;
        else dy = corr * dQ / denom;
        yNew = yLast + dy;
        if ( yNew < yCrown ) yNew = yCrown - FUDGE;

        // --- don't allow a newly ponded node to rise much above full depth
        if ( canPond && yNew > Node[i].fullDepth )
            yNew = Node[i].fullDepth + FUDGE;
    }

    // --- depth cannot be negative
    if ( yNew < 0 ) yNew = 0.0;

    // --- determine max. non-flooded depth
    yMax = Node[i].fullDepth;
    if ( canPond == FALSE ) yMax += Node[i].surDepth;

    // --- find flooded depth & volume
    if ( yNew > yMax )
    {
        yNew = getFloodedDepth(i, canPond, dV, yNew, yMax, dt);
    }
    else Node[i].newVolume = node_getVolume(i, yNew);

    // --- compute change in depth w.r.t. time
    Xnode[i].dYdT = fabs(yNew - yOld) / dt;

    // --- save new depth for node
    Node[i].newDepth = yNew;
}

//=============================================================================

double getFloodedDepth(int i, int canPond, double dV, double yNew,
                       double yMax, double dt)
//
//  Input:   i  = node index
//           canPond = TRUE if water can pond over node
//           isPonded = TRUE if water is currently ponded
//           dV = change in volume over time step (ft3)
//           yNew = current depth at node (ft)
//           yMax = max. depth at node before ponding (ft)
//           dt = time step (sec)
//  Output:  returns depth at node when flooded (ft)
//  Purpose: computes depth, volume and overflow for a flooded node.
//
{
    if ( canPond == FALSE )
    {
        Node[i].overflow = dV / dt;
        Node[i].newVolume = Node[i].fullVolume;
        yNew = yMax;
    }
    else
    {
        Node[i].newVolume = MAX((Node[i].oldVolume+dV), Node[i].fullVolume);
        Node[i].overflow = (Node[i].newVolume - 
            MAX(Node[i].oldVolume, Node[i].fullVolume)) / dt;
    }
    if ( Node[i].overflow < FUDGE ) Node[i].overflow = 0.0;
    return yNew;

}

//=============================================================================

double getVariableStep(double maxStep)
//
//  Input:   maxStep = user-supplied max. time step (sec)
//  Output:  returns time step (sec)
//  Purpose: finds time step that satisfies stability criterion but
//           is no greater than the user-supplied max. time step.
//
{
    int    minLink = -1;                // index of link w/ min. time step
    int    minNode = -1;                // index of node w/ min. time step
    double tMin;                        // allowable time step (sec)
    double tMinLink;                    // allowable time step for links (sec)
    double tMinNode;                    // allowable time step for nodes (sec)

    // --- find stable time step for links & then nodes
    tMin = maxStep;
    tMinLink = getLinkStep(tMin, &minLink);
    tMinNode = getNodeStep(tMinLink, &minNode);

    // --- use smaller of the link and node time step
    tMin = tMinLink;
    if ( tMinNode < tMin )
    {
        tMin = tMinNode ;
        minLink = -1;
    }

    // --- update count of times the minimum node or link was critical
    stats_updateCriticalTimeCount(minNode, minLink);

    // --- don't let time step go below an absolute minimum
    if ( tMin < MinRouteStep ) tMin = MinRouteStep;
    return tMin;
}

//=============================================================================

double getLinkStep(double tMin, int *minLink)
//
//  Input:   tMin = critical time step found so far (sec)
//  Output:  minLink = index of link with critical time step;
//           returns critical time step (sec)
//  Purpose: finds critical time step for conduits based on Courant criterion.
//
{
    int    i;                           // link index
    int    k;                           // conduit index
    double q;                           // conduit flow (cfs)
    double t;                           // time step (sec)
    double tLink = tMin;                // critical link time step (sec)

    // --- examine each conduit link
    for ( i = 0; i < Nobjects[LINK]; i++ )
    {
        if ( Link[i].type == CONDUIT )
        {
            // --- skip conduits with negligible flow, area or Fr
            k = Link[i].subIndex;
            q = fabs(Link[i].newFlow) / Conduit[k].barrels;
            if ( q <= FUDGE                                                    //(5.1.013)
            ||   Conduit[k].a1 <= FUDGE
            ||   Link[i].froude <= 0.01 
               ) continue;

            // --- compute time step to satisfy Courant condition
            t = Link[i].newVolume / Conduit[k].barrels / q;
            t = t * Conduit[k].modLength / link_getLength(i);
            t = t * Link[i].froude / (1.0 + Link[i].froude) * CourantFactor;

            // --- update critical link time step
            if ( t < tLink )
            {
                tLink = t;
                *minLink = i;
            }
        }
    }
    return tLink;
}

//=============================================================================

double getNodeStep(double tMin, int *minNode)
//
//  Input:   tMin = critical time step found so far (sec)
//  Output:  minNode = index of node with critical time step;
//           returns critical time step (sec)
//  Purpose: finds critical time step for nodes based on max. allowable
//           projected change in depth.
//
{
    int    i;                           // node index
    double maxDepth;                    // max. depth allowed at node (ft)
    double dYdT;                        // change in depth per unit time (ft/sec)
    double t1;                          // time needed to reach depth limit (sec)
    double tNode = tMin;                // critical node time step (sec)

    // --- find smallest time so that estimated change in nodal depth
    //     does not exceed safety factor * maxdepth
    for ( i = 0; i < Nobjects[NODE]; i++ )
    {
        // --- see if node can be skipped
        if ( Node[i].type == OUTFALL ) continue;
        if ( Node[i].newDepth <= FUDGE) continue;
        if ( Node[i].newDepth  + FUDGE >=
             Node[i].crownElev - Node[i].invertElev ) continue;

        // --- define max. allowable depth change using crown elevation
        maxDepth = (Node[i].crownElev - Node[i].invertElev) * 0.25;
        if ( maxDepth < FUDGE ) continue;
        dYdT = Xnode[i].dYdT;
        if (dYdT < FUDGE ) continue;

        // --- compute time to reach max. depth & compare with critical time
        t1 = maxDepth / dYdT;
        if ( t1 < tNode )
        {
            tNode = t1;
            *minNode = i;
        }
    }
    return tNode;
}<|MERGE_RESOLUTION|>--- conflicted
+++ resolved
@@ -51,13 +51,8 @@
 #include "headers.h"
 #include <stdlib.h>
 #include <math.h>
-<<<<<<< HEAD
-#if defined(_OPENMP)
-  #include <omp.h>                                                             //(5.1.008)
-=======
 #if defined(_OPENMP)                                                           //(5.1.013)
 #include <omp.h>
->>>>>>> 0ab0021f
 #endif
 
 //-----------------------------------------------------------------------------
