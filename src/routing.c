--- conflicted
+++ resolved
@@ -7,15 +7,10 @@
 //             09/15/14  (Build 5.1.007)
 //             04/02/15  (Build 5.1.008)
 //             08/05/15  (Build 5.1.010)
-<<<<<<< HEAD
 //             08/01/16  (Build 5.1.011)
 //             03/14/17  (Build 5.1.012)
-=======
-//             11/30/16  (OWA 5.1.010)
->>>>>>> 1ff5b495
 //   Author:   L. Rossman (EPA)
 //             M. Tryby (EPA)
-//             B. McDonnell (EmNet LLC)
 //
 //   Conveyance system routing functions.
 //
