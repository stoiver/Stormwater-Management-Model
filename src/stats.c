--- conflicted
+++ resolved
@@ -42,19 +42,11 @@
 #include <stdlib.h>
 #include <string.h>
 #include <math.h>
-<<<<<<< HEAD
-#if defined(_OPENMP)
-  #include <omp.h>                                                             //(5.1.008)
-#endif
-#include "headers.h"
-#include "swmm5.h"
-=======
 #include "headers.h"
 #include "swmm5.h"
 #if defined(_OPENMP)                                                           //(5.1.013)
 #include <omp.h>
 #endif
->>>>>>> 0ab0021f
 
 //-----------------------------------------------------------------------------
 //  Shared variables
@@ -363,20 +355,14 @@
 //  Purpose: updates totals of runoff components for a specific subcatchment.
 //
 {
-    int p;
-
     SubcatchStats[j].precip += rainVol;
     SubcatchStats[j].runon  += runonVol;
     SubcatchStats[j].evap   += evapVol;
     SubcatchStats[j].infil  += infilVol;
 	SubcatchStats[j].runoff += runoffVol;
     SubcatchStats[j].maxFlow = MAX(SubcatchStats[j].maxFlow, runoff);
-<<<<<<< HEAD
-
-=======
 	SubcatchStats[j].impervRunoff += impervVol;                                //(5.1.013)
 	SubcatchStats[j].pervRunoff += pervVol;                                    //
->>>>>>> 0ab0021f
 }
 
 //=============================================================================
@@ -576,11 +562,7 @@
         for (p=0; p<Nobjects[POLLUT]; p++)
         {
             OutfallStats[k].totalLoad[p] += Node[j].inflow * 
-<<<<<<< HEAD
-                Node[j].newQual[p] * tStep;
-=======
             Node[j].newQual[p] * tStep;
->>>>>>> 0ab0021f
         }
         SysOutfallFlow += Node[j].inflow;
     }
@@ -806,10 +788,7 @@
             maxStats1 = maxStats2;
         }
     }
-<<<<<<< HEAD
-}
-
-//=============================================================================
+}
 //
 int stats_getNodeStat(int index, TNodeStats *nodeStats)
 //
@@ -1066,6 +1045,4 @@
 		memcpy(subcatchStats, &SubcatchStats[index], sizeof(TSubcatchStats));
 	}
 	return errorcode;
-=======
->>>>>>> 0ab0021f
 }