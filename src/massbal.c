//-----------------------------------------------------------------------------
//   massbal.c
//
//   Project:  EPA SWMM5
//   Version:  5.1
//   Date:     03/19/14  (Build 5.1.001)
//             09/15/14  (Build 5.1.007)
//             04/02/15  (Build 5.1.008)
//             08/05/15  (Build 5.1.010)
//             08/01/16  (Build 5.1.011)
//             03/14/17  (Build 5.1.012)
//             05/10/18  (Build 5.1.013)
//   Author:   L. Rossman (EPA)
//             M. Tryby (EPA)
//
//   Mass balance functions
//
//   Build 5.1.007:
//   - Mass balances modified to to correctly handle negative external inflows.
//   - Volume from minimum surface area at nodes included in mass balances.
//
//   Build 5.1.008:
//   - massbal_updateRunoffTotals() modified.
//   - LID drain flows and returned outfall flows added to components of
//     runoff mass balance.
//   - Seepage pollutant loss added into mass balances.
//
//   Build 5.1.010:
//   - Remaining pollutant mass in "dry" elements now added to final storage.
//
//   Build 5.1.011:
//   - Final stored pollutant mass in links ignored for Steady Flow routing.
//
//   Build 5.1.012:
//   - Terminal storage nodes no longer treated as non-storage terminal
//     nodes are when updating total outflow volume.
//
//   Build 5.1.013:
//   - Volume from MinSurfArea no longer included in initial & final storage.
//-----------------------------------------------------------------------------
#define _CRT_SECURE_NO_DEPRECATE

#include <string.h>
#include <stdlib.h>
#include <math.h>
#include "headers.h"
#include "swmm5.h"

//-----------------------------------------------------------------------------
//  Constants   
//-----------------------------------------------------------------------------
static const double MAX_RUNOFF_BALANCE_ERR = 10.0;
static const double MAX_FLOW_BALANCE_ERR   = 10.0;

//-----------------------------------------------------------------------------
//  Shared variables   
//-----------------------------------------------------------------------------
TRunoffTotals    RunoffTotals;    // overall surface runoff continuity totals
TLoadingTotals*  LoadingTotals;   // overall WQ washoff continuity totals
TGwaterTotals    GwaterTotals;    // overall groundwater continuity totals 
TRoutingTotals   FlowTotals;      // overall routed flow continuity totals 
TRoutingTotals*  QualTotals;      // overall routed WQ continuity totals 
TRoutingTotals   StepFlowTotals;  // routed flow totals over time step
TRoutingTotals   OldStepFlowTotals;
TRoutingTotals*  StepQualTotals;  // routed WQ totals over time step

//-----------------------------------------------------------------------------
//  Exportable variables
//-----------------------------------------------------------------------------
double*  NodeInflow;              // total inflow volume to each node (ft3)
double*  NodeOutflow;             // total outflow volume from each node (ft3)
double   TotalArea;               // total drainage area (ft2)

//-----------------------------------------------------------------------------
//  External functions (declared in funcs.h)
//-----------------------------------------------------------------------------
//  massbal_open                (called from swmm_start in swmm5.c)
//  massbal_close               (called from swmm_end in swmm5.c)
//  massbal_report              (called from swmm_end in swmm5.c)
//  massbal_updateRunoffTotals  (called from subcatch_getRunoff)
//  massbal_updateDrainTotals   (called from evalLidUnit in lid.c)
//  massbal_updateLoadingTotals (called from subcatch_getBuildup)
//  massbal_updateGwaterTotals  (called from updateMassBal in gwater.c)
//  massbal_updateRoutingTotals (called from routing_execute)
//  massbal_initTimeStepTotals  (called from routing_execute)
//  massbal_addInflowFlow       (called from routing.c)
//  massbal_addInflowQual       (called from routing.c)
//  massbal_addOutflowFlow      (called from removeOutflows in routing.c)
//  massbal_addOutflowQual      (called from removeOutflows in routing.c)
//  massbal_addNodeLosses       (called from removeStorageLosses in routing.c)
//  massbal_addLinkLosses       (called from removeConduitLosses in routing.c)
//  massbal_addReactedMass      (called from qualrout.c & treatmnt.c)
//  massbal_addSeepageLoss      (called from routing.c)
//  massbal_addToFinalStorage   (called from qualrout.c)
//  massbal_getStepFlowError    (called from routing.c)

//-----------------------------------------------------------------------------
//  Local Functions   
//-----------------------------------------------------------------------------
double massbal_getBuildup(int pollut);
double massbal_getStorage(char isFinalStorage);
double massbal_getStoredMass(int pollut);
double massbal_getLoadingError(void);
double massbal_getGwaterError(void);
double massbal_getQualError(void);


//=============================================================================

int massbal_open()
//
//  Input:   none
//  Output:  returns error code
//  Purpose: opens and initializes mass balance continuity checking.
//
{
    int j, n;

    // --- initialize global continuity errors
    RunoffError = 0.0;
    GwaterError = 0.0;
    FlowError   = 0.0;
    QualError   = 0.0;

    // --- initialize runoff totals
    RunoffTotals.rainfall    = 0.0;
    RunoffTotals.evap        = 0.0;
    RunoffTotals.infil       = 0.0;
    RunoffTotals.runoff      = 0.0;
    RunoffTotals.runon       = 0.0;
    RunoffTotals.drains      = 0.0;
    RunoffTotals.snowRemoved = 0.0;
    RunoffTotals.initStorage = 0.0;
    RunoffTotals.initSnowCover = 0.0;
    TotalArea = 0.0;
    for (j = 0; j < Nobjects[SUBCATCH]; j++)
    {
        RunoffTotals.initStorage += subcatch_getStorage(j);
        RunoffTotals.initSnowCover += snow_getSnowCover(j);
        TotalArea += Subcatch[j].area;
    }

    // --- initialize groundwater totals
    GwaterTotals.infil        = 0.0;
    GwaterTotals.upperEvap    = 0.0;
    GwaterTotals.lowerEvap    = 0.0;
    GwaterTotals.lowerPerc    = 0.0;
    GwaterTotals.gwater       = 0.0;
    GwaterTotals.initStorage  = 0.0;
    GwaterTotals.finalStorage = 0.0;
    for ( j = 0; j < Nobjects[SUBCATCH]; j++ )
    {
        GwaterTotals.initStorage += gwater_getVolume(j) * Subcatch[j].area;
    }

    // --- initialize node flow & storage totals
    FlowTotals.dwInflow = 0.0;
    FlowTotals.wwInflow = 0.0;
    FlowTotals.gwInflow = 0.0;
    FlowTotals.iiInflow = 0.0;
    FlowTotals.exInflow = 0.0;
    FlowTotals.flooding = 0.0;
    FlowTotals.outflow  = 0.0;
    FlowTotals.evapLoss = 0.0; 
    FlowTotals.seepLoss = 0.0;
    FlowTotals.reacted  = 0.0;
    FlowTotals.initStorage = 0.0;
    for (j = 0; j < Nobjects[NODE]; j++)
        FlowTotals.initStorage += Node[j].newVolume;
    for (j = 0; j < Nobjects[LINK]; j++)
        FlowTotals.initStorage += Link[j].newVolume;
    StepFlowTotals = FlowTotals;

    // --- initialize arrays to null
    LoadingTotals = NULL;
    QualTotals = NULL;
    StepQualTotals = NULL;
    NodeInflow = NULL;
    NodeOutflow = NULL;

    // --- allocate memory for WQ washoff continuity totals
    n = Nobjects[POLLUT];
    if ( n > 0 )
    {
        LoadingTotals = (TLoadingTotals *) calloc(n, sizeof(TLoadingTotals));
        if ( LoadingTotals == NULL )
        {
             report_writeErrorMsg(ERR_MEMORY, "");
             return ErrorCode;
        }
        for (j = 0; j < n; j++)
        {
            LoadingTotals[j].initLoad      = massbal_getBuildup(j);
            LoadingTotals[j].buildup       = 0.0;
            LoadingTotals[j].deposition    = 0.0;
            LoadingTotals[j].sweeping      = 0.0;
            LoadingTotals[j].infil         = 0.0;
            LoadingTotals[j].bmpRemoval    = 0.0;
            LoadingTotals[j].runoff        = 0.0;
            LoadingTotals[j].finalLoad     = 0.0;
        }
    }

    // --- allocate memory for nodal WQ continuity totals
    if ( n > 0 )
    {
         QualTotals = (TRoutingTotals *) calloc(n, sizeof(TRoutingTotals));
         StepQualTotals = (TRoutingTotals *) calloc(n, sizeof(TRoutingTotals));
         if ( QualTotals == NULL || StepQualTotals == NULL )
         {
             report_writeErrorMsg(ERR_MEMORY, "");
             return ErrorCode;
         }
     }

    // --- initialize WQ totals
    for (j = 0; j < n; j++)
    {
        QualTotals[j].dwInflow = 0.0;
        QualTotals[j].wwInflow = 0.0;
        QualTotals[j].gwInflow = 0.0;
        QualTotals[j].exInflow = 0.0;
        QualTotals[j].flooding = 0.0;
        QualTotals[j].outflow  = 0.0;
        QualTotals[j].evapLoss = 0.0;
        QualTotals[j].seepLoss = 0.0; 
        QualTotals[j].reacted  = 0.0;
        QualTotals[j].initStorage = massbal_getStoredMass(j);
    }

    // --- initialize totals used over a single time step
    massbal_initTimeStepTotals();

    // --- allocate memory for nodal flow continuity
    if ( Nobjects[NODE] > 0 )
    {
        NodeInflow = (double *) calloc(Nobjects[NODE], sizeof(double));
        if ( NodeInflow == NULL )
        {
             report_writeErrorMsg(ERR_MEMORY, "");
             return ErrorCode;
        }
        NodeOutflow = (double *) calloc(Nobjects[NODE], sizeof(double));
        if ( NodeOutflow == NULL )
        {
             report_writeErrorMsg(ERR_MEMORY, "");
             return ErrorCode;
        }
        for (j = 0; j < Nobjects[NODE]; j++) NodeInflow[j] = Node[j].newVolume;
    }
    return ErrorCode;
}

//=============================================================================

void massbal_close()
//
//  Input:   none
//  Output:  none
//  Purpose: frees memory used by mass balance system.
//
{
    FREE(LoadingTotals);
    FREE(QualTotals);
    FREE(StepQualTotals);
    FREE(NodeInflow);
    FREE(NodeOutflow);
}

//=============================================================================

void massbal_report()
//
//  Input:   none
//  Output:  none
//  Purpose: reports mass balance results.
//
{
    int    j;
    double gwArea = 0.0;

    if ( Nobjects[SUBCATCH] > 0 )
    {
        if ( massbal_getRunoffError() > MAX_RUNOFF_BALANCE_ERR ||
             RptFlags.continuity == TRUE
           ) report_writeRunoffError(&RunoffTotals, TotalArea);

        if ( Nobjects[POLLUT] > 0 && !IgnoreQuality )
        {
            if ( massbal_getLoadingError() > MAX_RUNOFF_BALANCE_ERR ||
                 RptFlags.continuity == TRUE
               ) report_writeLoadingError(LoadingTotals);
        }
    }

    if ( Nobjects[AQUIFER] > 0  && !IgnoreGwater )
    {
        if ( massbal_getGwaterError() > MAX_RUNOFF_BALANCE_ERR ||
             RptFlags.continuity == TRUE )
        {
            for ( j = 0; j < Nobjects[SUBCATCH]; j++ )
            {
                if ( Subcatch[j].groundwater ) gwArea += Subcatch[j].area;
            }
            if ( gwArea > 0.0 ) report_writeGwaterError(&GwaterTotals, gwArea);
       }
    }

    if ( Nobjects[NODE] > 0 && !IgnoreRouting )
    {
        if ( massbal_getFlowError() > MAX_FLOW_BALANCE_ERR ||
             RptFlags.continuity == TRUE
           ) report_writeFlowError(&FlowTotals);
    
        if ( Nobjects[POLLUT] > 0 && !IgnoreQuality )
        {
            if ( massbal_getQualError() > MAX_FLOW_BALANCE_ERR ||
                 RptFlags.continuity == TRUE
               ) report_writeQualError(QualTotals);
        }
    }
}

//=============================================================================

double massbal_getBuildup(int p)
//
//  Input:   p = pollutant index
//  Output:  returns total pollutant buildup (lbs or kg)
//  Purpose: computes current total buildup of a pollutant over study area.
//
{
    int    i, j;
    double load = 0.0;

    for (j = 0; j < Nobjects[SUBCATCH]; j++)
    {
        for (i = 0; i < Nobjects[LANDUSE]; i++)
        {
            load += Subcatch[j].landFactor[i].buildup[p];
        }
        load += Subcatch[j].pondedQual[p] * Pollut[p].mcf;
    }
    return load;
}

//=============================================================================

void massbal_updateRunoffTotals(int flowType, double v)
//
//  Input:   flowType = type of flow
//           v = flow volume (ft3)
//  Output:  none
//  Purpose: updates runoff totals after current time step.
//
{
    switch(flowType)
    {
    case RUNOFF_RAINFALL: RunoffTotals.rainfall += v; break;
    case RUNOFF_EVAP:     RunoffTotals.evap     += v; break;
    case RUNOFF_INFIL:    RunoffTotals.infil    += v; break;
    case RUNOFF_RUNOFF:   RunoffTotals.runoff   += v; break;
    case RUNOFF_DRAINS:   RunoffTotals.drains   += v; break;
    case RUNOFF_RUNON:    RunoffTotals.runon    += v; break;
    }
}

//=============================================================================

void massbal_updateGwaterTotals(double vInfil, double vUpperEvap, double vLowerEvap,
                                double vLowerPerc, double vGwater)
//
//  Input:   vInfil = volume depth of infiltrated water (ft)
//           vUpperEvap = volume depth of upper evaporation (ft)
//           vLowerEvap = volume depth of lower evaporation (ft)
//           vLowerPerc = volume depth of percolation to deep GW (ft)
//           vGwater = volume depth of groundwater outflow (ft)
//  Output:  none
//  Purpose: updates groundwater totals after current time step.
//
{
    GwaterTotals.infil     += vInfil;
    GwaterTotals.upperEvap += vUpperEvap;
    GwaterTotals.lowerEvap += vLowerEvap;
    GwaterTotals.lowerPerc += vLowerPerc;
    GwaterTotals.gwater    += vGwater;
}

//=============================================================================

void massbal_initTimeStepTotals()
//
//  Input:   none
//  Output:  none
//  Purpose: initializes routing totals for current time step.
//
{
    int j;
    OldStepFlowTotals = StepFlowTotals;
    StepFlowTotals.dwInflow  = 0.0;
    StepFlowTotals.wwInflow  = 0.0;
    StepFlowTotals.gwInflow  = 0.0;
    StepFlowTotals.iiInflow  = 0.0;
    StepFlowTotals.exInflow  = 0.0;
    StepFlowTotals.flooding  = 0.0;
    StepFlowTotals.outflow   = 0.0;
    StepFlowTotals.evapLoss  = 0.0;
    StepFlowTotals.seepLoss  = 0.0;
    StepFlowTotals.reacted   = 0.0;
    for (j=0; j<Nobjects[POLLUT]; j++)
    {
        StepQualTotals[j].dwInflow  = 0.0;
        StepQualTotals[j].wwInflow  = 0.0;
        StepQualTotals[j].gwInflow  = 0.0;
        StepQualTotals[j].iiInflow  = 0.0;
        StepQualTotals[j].exInflow  = 0.0;
        StepQualTotals[j].flooding  = 0.0;
        StepQualTotals[j].outflow   = 0.0;
        StepQualTotals[j].reacted   = 0.0;
        StepQualTotals[j].seepLoss  = 0.0;
        StepQualTotals[j].initStorage = 0.0;
        StepQualTotals[j].finalStorage = 0.0;
    }
}

//=============================================================================

void massbal_addInflowFlow(int type, double q)
//
//  Input:   type = type of inflow
//           q    = inflow rate (cfs)
//  Output:  none
//  Purpose: adds flow inflow to routing totals for current time step.
//
{
    switch (type)
    {
      case DRY_WEATHER_INFLOW: StepFlowTotals.dwInflow += q; break;
      case WET_WEATHER_INFLOW: StepFlowTotals.wwInflow += q; break;
      case GROUNDWATER_INFLOW: StepFlowTotals.gwInflow += q; break;
      case RDII_INFLOW:        StepFlowTotals.iiInflow += q; break;
      case EXTERNAL_INFLOW:    StepFlowTotals.exInflow += q; break;
    }
}

//=============================================================================

void massbal_updateLoadingTotals(int type, int p, double w)
//
//  Input:   type = type of inflow
//           p    = pollutant index
//           w    = mass loading
//  Output:  none
//  Purpose: adds inflow mass loading to loading totals for current time step.
//
{
    switch (type)
    {
      case BUILDUP_LOAD:     LoadingTotals[p].buildup    += w; break;
      case DEPOSITION_LOAD:  LoadingTotals[p].deposition += w; break;
      case SWEEPING_LOAD:    LoadingTotals[p].sweeping   += w; break;
      case INFIL_LOAD:       LoadingTotals[p].infil      += w; break;
      case BMP_REMOVAL_LOAD: LoadingTotals[p].bmpRemoval += w; break;
      case RUNOFF_LOAD:      LoadingTotals[p].runoff     += w; break;
      case FINAL_LOAD:       LoadingTotals[p].finalLoad  += w; break;
    }
}

//=============================================================================

void massbal_addInflowQual(int type, int p, double w)
//
//  Input:   type = type of inflow
//           p    = pollutant index
//           w    = mass flow rate (mass/sec)
//  Output:  none
//  Purpose: adds quality inflow to routing totals for current time step.
//
{
    if ( p < 0 || p >= Nobjects[POLLUT] ) return;
    switch (type)
    {
      case DRY_WEATHER_INFLOW: StepQualTotals[p].dwInflow += w; break;
      case WET_WEATHER_INFLOW: StepQualTotals[p].wwInflow += w; break;
      case GROUNDWATER_INFLOW: StepQualTotals[p].gwInflow += w; break;
      case EXTERNAL_INFLOW:    StepQualTotals[p].exInflow += w; break;
      case RDII_INFLOW:        StepQualTotals[p].iiInflow += w; break;
   }
}

//=============================================================================

void massbal_addOutflowFlow(double q, int isFlooded)
//
//  Input:   q = outflow flow rate (cfs)
//           isFlooded = TRUE if outflow represents internal flooding
//  Output:  none
//  Purpose: adds flow outflow over current time step to routing totals.
//
{
    if ( isFlooded ) StepFlowTotals.flooding += q;
    else             StepFlowTotals.outflow += q;
}

//=============================================================================

void massbal_addOutflowQual(int p, double w, int isFlooded)
//
//  Input:   p = pollutant index
//           w = mass outflow rate (mass/sec)
//           isFlooded = TRUE if outflow represents internal flooding
//  Output:  none
//  Purpose: adds pollutant outflow over current time step to routing totals.
//
{
    if ( p < 0 || p >= Nobjects[POLLUT] ) return;
    if ( w >= 0.0 )
    {
        if ( isFlooded ) StepQualTotals[p].flooding += w;
        else             StepQualTotals[p].outflow += w;
    }
    else StepQualTotals[p].exInflow -= w;
}

//=============================================================================

void massbal_addReactedMass(int p, double w)
//
//  Input:   p = pollutant index
//           w = rate of mass reacted (mass/sec)
//  Output:  none
//  Purpose: adds mass reacted during current time step to routing totals.
//
{
    if ( p < 0 || p >= Nobjects[POLLUT] ) return;
    StepQualTotals[p].reacted += w;
}

//=============================================================================

void massbal_addSeepageLoss(int p, double w)
//
//  Input:   p = pollutant index
//           w = mass seepage rate (mass/sec)
//  Output:  none
//  Purpose: adds mass lost to seepage during current time step to routing totals.
//
{
    if ( p < 0 || p >= Nobjects[POLLUT] ) return;
    StepQualTotals[p].seepLoss += w;
}

//=============================================================================

void massbal_addToFinalStorage(int p, double w)
//
//  Input:   p = pollutant index
//           w = pollutant mass
//  Output:  none
//  Purpose: adds mass remaining on dry surface to routing totals.
//
{
    if ( p < 0 || p >= Nobjects[POLLUT] ) return;
    StepQualTotals[p].finalStorage += w;
}

//=============================================================================

void massbal_addNodeLosses(double evapLoss, double seepLoss)
//
//  Input:   evapLoss = evaporation loss from all nodes (ft3/sec)
//           seepLoss = seepage loss from all nodes (ft3/sec)
//  Output:  none
//  Purpose: adds node losses over current time step to routing totals.
//
{
    StepFlowTotals.evapLoss += evapLoss;
    StepFlowTotals.seepLoss += seepLoss;
}

//=============================================================================

void massbal_addLinkLosses(double evapLoss, double seepLoss)
//
//  Input:   evapLoss = evaporation loss from all links (ft3/sec)
//           infilLoss = infiltration loss from all links (ft3/sec)
//  Output:  none
//  Purpose: adds link losses over current time step to routing totals.
//
{
    StepFlowTotals.evapLoss += evapLoss;
    StepFlowTotals.seepLoss += seepLoss;
}

//=============================================================================

void massbal_updateRoutingTotals(double tStep)
//
//  Input:   tStep = time step (sec)
//  Output:  none
//  Purpose: updates overall routing totals with totals from current time step.
//
{
    int j;
    FlowTotals.dwInflow += StepFlowTotals.dwInflow * tStep;
    FlowTotals.wwInflow += StepFlowTotals.wwInflow * tStep;
    FlowTotals.gwInflow += StepFlowTotals.gwInflow * tStep;
    FlowTotals.iiInflow += StepFlowTotals.iiInflow * tStep;
    FlowTotals.exInflow += StepFlowTotals.exInflow * tStep;
    FlowTotals.flooding += StepFlowTotals.flooding * tStep;
    FlowTotals.outflow  += StepFlowTotals.outflow * tStep;
    FlowTotals.evapLoss += StepFlowTotals.evapLoss * tStep;
    FlowTotals.seepLoss += StepFlowTotals.seepLoss * tStep;

    for (j = 0; j < Nobjects[POLLUT]; j++)
    {
        QualTotals[j].dwInflow += StepQualTotals[j].dwInflow * tStep;
        QualTotals[j].wwInflow += StepQualTotals[j].wwInflow * tStep;
        QualTotals[j].gwInflow += StepQualTotals[j].gwInflow * tStep;
        QualTotals[j].iiInflow += StepQualTotals[j].iiInflow * tStep;
        QualTotals[j].exInflow += StepQualTotals[j].exInflow * tStep;
        QualTotals[j].flooding += StepQualTotals[j].flooding * tStep;
        QualTotals[j].outflow  += StepQualTotals[j].outflow * tStep;
        QualTotals[j].reacted  += StepQualTotals[j].reacted * tStep;
        QualTotals[j].seepLoss += StepQualTotals[j].seepLoss * tStep;
        QualTotals[j].finalStorage += StepQualTotals[j].finalStorage;
    }

    for ( j = 0; j < Nobjects[NODE]; j++)
    {
        NodeInflow[j] += Node[j].inflow * tStep;
        if ( Node[j].type == OUTFALL || 
            (Node[j].degree == 0 && Node[j].type != STORAGE) )
        {
            NodeOutflow[j] += Node[j].inflow * tStep;
        }
        else
        {
            NodeOutflow[j] += Node[j].outflow * tStep; 
            if ( Node[j].newVolume <= Node[j].fullVolume ) 
                NodeOutflow[j] += Node[j].overflow * tStep; 
        }
    }
}

//=============================================================================

double massbal_getStorage(char isFinalStorage)
//
//  Input:   isFinalStorage = TRUE if at final time period
//  Output:  returns storage volume used (ft3)
//  Purpose: computes total system storage (nodes + links) filled
//
{
    int    j;
    double totalStorage = 0.0;
    double nodeStorage;

    // --- get volume in nodes
    for (j = 0; j < Nobjects[NODE]; j++)
    {
        nodeStorage = Node[j].newVolume;
        if ( isFinalStorage ) NodeOutflow[j] += nodeStorage;
        totalStorage += nodeStorage;
    }

    // --- skip final link storage for Steady Flow routing 
    if ( isFinalStorage && RouteModel == SF ) return totalStorage;

    // --- add on volume stored in links
    for (j = 0; j < Nobjects[LINK]; j++)
    {
        totalStorage += Link[j].newVolume;
    }
    return totalStorage;
}

//=============================================================================

void massbal_getSysFlows(double f, double sysFlows[])
//
//  Input:   f = time weighting factor
//  Output:  sysFlows = array of total system flows
//  Purpose: retrieves time-weighted average of old and new system flows.
//
{
    double f1 = 1.0 - f;
    sysFlows[SYS_DWFLOW] = (f1 * OldStepFlowTotals.dwInflow +
                             f * StepFlowTotals.dwInflow) * UCF(FLOW);
    sysFlows[SYS_GWFLOW] = (f1 * OldStepFlowTotals.gwInflow +
                             f * StepFlowTotals.gwInflow) * UCF(FLOW);
    sysFlows[SYS_IIFLOW] = (f1 * OldStepFlowTotals.iiInflow +
                             f * StepFlowTotals.iiInflow) * UCF(FLOW);
    sysFlows[SYS_EXFLOW] = (f1 * OldStepFlowTotals.exInflow +
                             f * StepFlowTotals.exInflow) * UCF(FLOW);
    sysFlows[SYS_FLOODING] = (f1 * OldStepFlowTotals.flooding +
                               f * StepFlowTotals.flooding) * UCF(FLOW);
    sysFlows[SYS_OUTFLOW] = (f1 * OldStepFlowTotals.outflow +
                              f * StepFlowTotals.outflow) * UCF(FLOW);
    sysFlows[SYS_STORAGE] = (f1 * OldStepFlowTotals.finalStorage +
                              f * StepFlowTotals.finalStorage) * UCF(VOLUME);
}

//=============================================================================

double massbal_getRunoffError()
//
//  Input:   none
//  Output:  none
//  Purpose: computes runoff mass balance error.
//
{
    int    j;
    double totalInflow;
    double totalOutflow;

    // --- find final storage on all subcatchments
    RunoffTotals.finalStorage = 0.0;
    RunoffTotals.finalSnowCover = 0.0;
    for (j = 0; j < Nobjects[SUBCATCH]; j++)
    {
        RunoffTotals.finalStorage += subcatch_getStorage(j);
        RunoffTotals.finalSnowCover += snow_getSnowCover(j);
    }

    // --- get snow removed from system
    RunoffTotals.snowRemoved = Snow.removed;

    // --- compute % difference between total inflow and outflow
    totalInflow  = RunoffTotals.rainfall +
                   RunoffTotals.runon +
                   RunoffTotals.initStorage +
                   RunoffTotals.initSnowCover;
    totalOutflow = RunoffTotals.evap +
                   RunoffTotals.infil +
                   RunoffTotals.runoff +
                   RunoffTotals.drains +
                   RunoffTotals.snowRemoved +
                   RunoffTotals.finalStorage +
                   RunoffTotals.finalSnowCover;
    RunoffTotals.pctError = 0.0;
    if ( fabs(totalInflow - totalOutflow) < 1.0 )
    {
        RunoffTotals.pctError = TINY;
    }
    else if ( totalInflow > 0.0 )
    {
        RunoffTotals.pctError = 100.0 * (1.0 - totalOutflow / totalInflow);
    }
    else if ( totalOutflow > 0.0 )
    {
        RunoffTotals.pctError = 100.0 * (totalInflow / totalOutflow - 1.0);
    }
    RunoffError = RunoffTotals.pctError;
    return RunoffTotals.pctError;
}

//=============================================================================

double massbal_getLoadingError()
//
//  Input:   none
//  Output:  none
//  Purpose: computes runoff load mass balance error.
//
{
    int    j;
    double loadIn;
    double loadOut;
    double maxError = 0.0;

    for (j = 0; j < Nobjects[POLLUT]; j++)
    {
        // --- get final pollutant loading remaining on land surface
        LoadingTotals[j].finalLoad += massbal_getBuildup(j); 

        // --- compute total load added to study area
        loadIn = LoadingTotals[j].initLoad +
                 LoadingTotals[j].buildup +
                 LoadingTotals[j].deposition;
    
        // --- compute total load removed from study area
        loadOut = LoadingTotals[j].sweeping +
                  LoadingTotals[j].infil +
                  LoadingTotals[j].bmpRemoval +
                  LoadingTotals[j].runoff +
                  LoadingTotals[j].finalLoad;

        // --- compute mass balance error
        LoadingTotals[j].pctError = 0.0;
        if ( fabs(loadIn - loadOut) < 0.001 )
        {
            LoadingTotals[j].pctError = TINY;
        }
        else if ( loadIn > 0.0 )
        {
            LoadingTotals[j].pctError = 100.0 * (1.0 - loadOut / loadIn);
        }
        else if ( loadOut > 0.0 )
        {
            LoadingTotals[j].pctError = 100.0 * (loadIn / loadOut - 1.0);
        }
        maxError = MAX(maxError, LoadingTotals[j].pctError);

        // --- report total counts as log10
        if ( Pollut[j].units == COUNT )
        {
            LoadingTotals[j].initLoad   = LOG10(LoadingTotals[j].initLoad);
            LoadingTotals[j].buildup    = LOG10(LoadingTotals[j].buildup);
            LoadingTotals[j].deposition = LOG10(LoadingTotals[j].deposition);
            LoadingTotals[j].sweeping   = LOG10(LoadingTotals[j].sweeping);
            LoadingTotals[j].infil      = LOG10(LoadingTotals[j].infil);
            LoadingTotals[j].bmpRemoval = LOG10(LoadingTotals[j].bmpRemoval);
            LoadingTotals[j].runoff     = LOG10(LoadingTotals[j].runoff);
            LoadingTotals[j].finalLoad  = LOG10(LoadingTotals[j].finalLoad);
        }
    }
    return maxError;
}

//=============================================================================

double massbal_getGwaterError()
//
//  Input:   none
//  Output:  none
//  Purpose: computes groundwater mass balance error.
//
{
    int    j;
    double totalInflow;
    double totalOutflow;

    // --- find final storage in groundwater
    GwaterTotals.finalStorage = 0.0;
    for ( j = 0; j < Nobjects[SUBCATCH]; j++ )
    {
        GwaterTotals.finalStorage += gwater_getVolume(j) * Subcatch[j].area;
    }

    // --- compute % difference between total inflow and outflow
    totalInflow  = GwaterTotals.infil +
                   GwaterTotals.initStorage;
    totalOutflow = GwaterTotals.upperEvap +
                   GwaterTotals.lowerEvap +
                   GwaterTotals.lowerPerc +
                   GwaterTotals.gwater +
                   GwaterTotals.finalStorage;
    GwaterTotals.pctError = 0.0;
    if ( fabs(totalInflow - totalOutflow) < 1.0 )
    {
        GwaterTotals.pctError = TINY;
    }
    else if ( totalInflow > 0.0 )
    {
        GwaterTotals.pctError = 100.0 * (1.0 - totalOutflow / totalInflow);
    }
    else if ( totalOutflow > 0.0 )
    {
        GwaterTotals.pctError = 100.0 * (totalInflow / totalOutflow - 1.0);
    }
    GwaterError = GwaterTotals.pctError;
    return GwaterTotals.pctError;
}

//=============================================================================

double massbal_getFlowError()
//
//  Input:   none
//  Output:  none
//  Purpose: computes flow routing mass balance error.
//
{
    double totalInflow;
    double totalOutflow;

    // --- get final volume of nodes and links
    FlowTotals.finalStorage = massbal_getStorage(TRUE);

    // --- add contributions to total inflow and outflow that are always positive
    totalInflow = FlowTotals.initStorage + FlowTotals.wwInflow  + FlowTotals.iiInflow;
    totalOutflow = FlowTotals.finalStorage + FlowTotals.flooding + FlowTotals.evapLoss +
                   FlowTotals.seepLoss + FlowTotals.reacted;

    // --- add on contributions that might be either positive or negative
    if ( FlowTotals.dwInflow >= 0.0 ) totalInflow += FlowTotals.dwInflow;
    else                              totalOutflow -= FlowTotals.dwInflow;
    if ( FlowTotals.gwInflow >= 0.0 ) totalInflow += FlowTotals.gwInflow;
    else                              totalOutflow -= FlowTotals.gwInflow;
    if ( FlowTotals.exInflow >= 0.0 ) totalInflow += FlowTotals.exInflow;
    else                              totalOutflow -= FlowTotals.exInflow;
    if ( FlowTotals.outflow >= 0.0 )  totalOutflow += FlowTotals.outflow;
    else                              totalInflow -= FlowTotals.outflow;

    // --- find percent difference between total inflow and outflow
    FlowTotals.pctError = 0.0;
    if ( fabs(totalInflow - totalOutflow) < 1.0 )
    {
        FlowTotals.pctError = TINY;
    }
    else if ( fabs(totalInflow) > 0.0 )
    {
        FlowTotals.pctError = 100.0 * (1.0 - totalOutflow / totalInflow);
    }
    else if ( fabs(totalOutflow) > 0.0 )
    {
        FlowTotals.pctError = 100.0 * (totalInflow / totalOutflow - 1.0);
    }
    FlowError = FlowTotals.pctError;
    return FlowTotals.pctError;
}

//=============================================================================

double massbal_getQualError()
//
//  Input:   none
//  Output:  none
//  Purpose: computes water quality routing mass balance error.
//
{
    int    p;
    double maxQualError = 0.0;
    double totalInflow;
    double totalOutflow;
    double cf;

    // --- analyze each pollutant
    for (p = 0; p < Nobjects[POLLUT]; p++)
    {
        // --- get final mass stored in nodes and links
        QualTotals[p].finalStorage += massbal_getStoredMass(p);

        // --- compute % difference between total inflow and outflow
        totalInflow  = QualTotals[p].dwInflow +
                       QualTotals[p].wwInflow +
                       QualTotals[p].gwInflow +
                       QualTotals[p].iiInflow +
                       QualTotals[p].exInflow +
                       QualTotals[p].initStorage;
        totalOutflow = QualTotals[p].flooding +
                       QualTotals[p].outflow +
                       QualTotals[p].reacted +
                       QualTotals[p].seepLoss +
                       QualTotals[p].finalStorage;
        QualTotals[p].pctError = 0.0;
        if ( fabs(totalInflow - totalOutflow) < 0.001 )
        {
            QualTotals[p].pctError = TINY;
        }
        else if ( totalInflow > 0.0 )
        {
            QualTotals[p].pctError = 100.0 * (1.0 - totalOutflow / totalInflow);
        }
        else if ( totalOutflow > 0.0 )
        {
            QualTotals[p].pctError = 100.0 * (totalInflow / totalOutflow - 1.0);
        }

        // --- update max. error among all pollutants
        if ( fabs(QualTotals[p].pctError) > fabs(maxQualError) )
        {
            maxQualError = QualTotals[p].pctError;
        }

        // --- convert totals to reporting units (lbs, kg, or Log(Count))
        cf = LperFT3;
        if ( Pollut[p].units == COUNT )
        {
            QualTotals[p].dwInflow     = LOG10(cf * QualTotals[p].dwInflow);
            QualTotals[p].wwInflow     = LOG10(cf * QualTotals[p].wwInflow);
            QualTotals[p].gwInflow     = LOG10(cf * QualTotals[p].gwInflow);
            QualTotals[p].iiInflow     = LOG10(cf * QualTotals[p].iiInflow);
            QualTotals[p].exInflow     = LOG10(cf * QualTotals[p].exInflow);
            QualTotals[p].flooding     = LOG10(cf * QualTotals[p].flooding);
            QualTotals[p].outflow      = LOG10(cf * QualTotals[p].outflow);
            QualTotals[p].reacted      = LOG10(cf * QualTotals[p].reacted);
            QualTotals[p].seepLoss     = LOG10(cf * QualTotals[p].seepLoss);
            QualTotals[p].initStorage  = LOG10(cf * QualTotals[p].initStorage);
            QualTotals[p].finalStorage = LOG10(cf * QualTotals[p].finalStorage);
        }
        else
        {
            cf = cf * UCF(MASS);
            if ( Pollut[p].units == UG ) cf /= 1000.0;
            QualTotals[p].dwInflow     *= cf;
            QualTotals[p].wwInflow     *= cf; 
            QualTotals[p].gwInflow     *= cf; 
            QualTotals[p].iiInflow     *= cf; 
            QualTotals[p].exInflow     *= cf; 
            QualTotals[p].flooding     *= cf; 
            QualTotals[p].outflow      *= cf; 
            QualTotals[p].reacted      *= cf; 
            QualTotals[p].seepLoss     *= cf; 
            QualTotals[p].initStorage  *= cf; 
            QualTotals[p].finalStorage *= cf; 
        }
    }
    QualError = maxQualError;
    return maxQualError;
}
//=============================================================================

double massbal_getStepFlowError()
//
//  Input:   none
//  Output:  returns fractional difference between total inflow and outflow.
//  Purpose: computes flow routing mass balance error at current time step.
//
{
    double totalInflow;
    double totalOutflow;

    // --- compute % difference between total inflow and outflow
    totalInflow  = StepFlowTotals.dwInflow +
                   StepFlowTotals.wwInflow +
                   StepFlowTotals.gwInflow +
                   StepFlowTotals.iiInflow +
                   StepFlowTotals.exInflow;
    totalOutflow = StepFlowTotals.flooding +
                   StepFlowTotals.outflow +
                   StepFlowTotals.evapLoss +
                   StepFlowTotals.seepLoss +
                   StepFlowTotals.reacted;
    if ( fabs(totalInflow) > 0.0 )
        return 1.0 - totalOutflow / totalInflow;
    else if ( fabs(totalOutflow) > 0.0 )
        return totalInflow / totalOutflow - 1.0;
    else return 0.0;
}

//=============================================================================

double massbal_getStoredMass(int p)
//
//  Input:   p = pollutant index
//  Output:  returns mass of pollutant.
//  Purpose: computes mass of pollutant stored in conveyance network.
//
{
    int j;
    double storedMass = 0.0;

    // --- get mass stored in nodes
    for (j = 0; j < Nobjects[NODE]; j++)
        storedMass += Node[j].newVolume * Node[j].newQual[p];

    // --- get mass stored in links (except for Steady Flow routing)
    if ( RouteModel != SF )
    {
        for (j = 0; j < Nobjects[LINK]; j++)
            storedMass += Link[j].newVolume * Link[j].newQual[p];
    }
    return storedMass;
<<<<<<< HEAD
}

//=============================================================================

int massbal_getRoutingFlowTotal(TRoutingTotals *RoutingTotal)
//
// Input:    element = element to return
// Return:   value
// Purpose:  Gets the routing total for toolkitAPI
//
{
	int errorcode = 0;

	// Check if Open
	if (swmm_IsOpenFlag() == FALSE)
	{
		errorcode = ERR_API_INPUTNOTOPEN;
	}

	// Check if Simulation is Running
	else if (swmm_IsStartedFlag() == FALSE)
	{
		errorcode = ERR_API_SIM_NRUNNING;
	}

	else
	{
		memcpy(RoutingTotal, &FlowTotals, sizeof(TRoutingTotals));
	}

	return errorcode;
}

int massbal_getRunoffTotal(TRunoffTotals *runoffTot)
//
// Input:    element = element to return
// Return:   value
// Purpose:  Gets the runoff total for toolkitAPI
//
{
	int errorcode = 0;

	// Check if Open
	if (swmm_IsOpenFlag() == FALSE)
	{
		errorcode = ERR_API_INPUTNOTOPEN;
	}

	// Check if Simulation is Running
	else if (swmm_IsStartedFlag() == FALSE)
	{
		errorcode = ERR_API_SIM_NRUNNING;
	}

	else
	{
		memcpy(runoffTot, &RunoffTotals, sizeof(TRunoffTotals));
	}
	return errorcode;
}

double massbal_getTotalArea(void)
//
// Return: Total Area for Runoff Surface
// Purpose: Used for Toolkit API Unit Conversion
{
	return TotalArea;
}

int massbal_getNodeTotalInflow(int index, double *value)
//
// Input:  NodeIndex
// Output: Volume
// Return: Error
// Purpose: Used for ToolkitAPI to pull total Node Inflow.
{
    int errorcode = 0;

    // Check if Open
    if (swmm_IsOpenFlag() == FALSE)
    {
        errorcode = ERR_API_INPUTNOTOPEN;
    }
	// Check if Simulation is Running
    else if (swmm_IsStartedFlag() == FALSE)
    {
        errorcode = ERR_API_SIM_NRUNNING;
    }
    else
    {
		*value = NodeInflow[index];
    }
    return errorcode;
=======
>>>>>>> 0ab0021f
}<|MERGE_RESOLUTION|>--- conflicted
+++ resolved
@@ -1053,10 +1053,7 @@
             storedMass += Link[j].newVolume * Link[j].newQual[p];
     }
     return storedMass;
-<<<<<<< HEAD
-}
-
-//=============================================================================
+}
 
 int massbal_getRoutingFlowTotal(TRoutingTotals *RoutingTotal)
 //
@@ -1147,6 +1144,4 @@
 		*value = NodeInflow[index];
     }
     return errorcode;
-=======
->>>>>>> 0ab0021f
 }