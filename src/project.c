--- conflicted
+++ resolved
@@ -61,14 +61,6 @@
 #include <stdlib.h>
 #include <string.h>
 #include <stdlib.h>
-<<<<<<< HEAD
-#include <math.h>                                                              //(5.1.008)
-#if defined(_OPENMP)
-  #include <omp.h>                                                             //(5.1.008)
-#else
-  int omp_get_num_threads(void) { return 1;}
-#endif
-=======
 #include <math.h>
 
 #if defined(_OPENMP)                                                           //(5.1.013)
@@ -77,13 +69,11 @@
   int omp_get_num_threads(void) { return 1;}                                   //
 #endif                                                                         //
 
->>>>>>> 0ab0021f
 #include "headers.h"
 #include "lid.h" 
 #include "hash.h"
 #include "mempool.h"
 
-#include "swmm5.h"
 //-----------------------------------------------------------------------------
 //  Shared variables
 //-----------------------------------------------------------------------------
@@ -344,11 +334,7 @@
 
 //=============================================================================
 
-<<<<<<< HEAD
-int DLLEXPORT  project_findObject(int type, char *id)
-=======
 int project_findObject(int type, char *id)
->>>>>>> 0ab0021f
 //
 //  Input:   type = object type
 //           id   = object ID
